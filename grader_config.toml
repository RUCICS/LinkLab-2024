--- conflicted
+++ resolved
@@ -12,19 +12,10 @@
 
 [[setup.steps]]
 name = "Compile minilibc"
-<<<<<<< HEAD
-type = "compile"
-source = "tests/common/minilibc.c"
-output = "tests/common/minilibc.o"
-compiler = "./cc"
-args = ["-g", "-Os"]
-required = true                                    # 如果这一步失败，则终止所有测试
-=======
 type = "command"
 command = "./cc"
 args = ["tests/common/minilibc.c", "-o", "tests/common/minilibc.o"]
 required = true                                                     # 如果这一步失败，则终止所有测试
->>>>>>> 4a3a4718
 message = "Preparing minilibc..."
 success_message = "minilibc compiled successfully"
 
