# 1. 现在似乎改了fle.hpp，make tests不会自动识别病编译exec.cpp
# 2. 编译选项是否应该和原有jyy的一致 -Os -g？


CXX = g++
CXXFLAGS = -std=c++20 -Wall -Wextra -I./include -Os -g
REQUIRED_CXX_STANDARD = 20

# 源文件
BASE_SRCS = src/base/main.cpp src/base/cc.cpp src/base/exec.cpp
STUDENT_SRCS = src/student/ld.cpp src/student/nm.cpp src/student/objdump.cpp src/student/readfle.cpp
HEADERS = $(shell find include -name '*.h' -o -name '*.hpp')

# 所有源文件
SRCS = $(BASE_SRCS) $(STUDENT_SRCS)

# 目标文件
OBJS = $(SRCS:.cpp=.o)

# 基础可执行文件
BASE_EXEC = fle_base

# 工具名称
TOOLS = cc ld nm objdump readfle exec

# 检查编译器版本和标准支持
check_compiler:
	@echo "Checking compiler configuration..."
	@echo "Current compiler: $$($(CXX) --version | head -n 1)"
	@if ! $(CXX) -std=c++$(REQUIRED_CXX_STANDARD) -dM -E - < /dev/null > /dev/null 2>&1; then \
		echo "Error: $(CXX) does not support C++$(REQUIRED_CXX_STANDARD)"; \
		exit 1; \
	fi
	@echo "Compiler supports C++$(REQUIRED_CXX_STANDARD) ✓"
	@echo "Compiler check completed"
	@echo "------------------------"

# 默认目标
all: check_compiler $(TOOLS)

# 编译源文件
%.o: %.cpp
	$(CXX) $(CXXFLAGS) -c -o $@ $< -g

# 先编译基础可执行文件
$(BASE_EXEC): $(OBJS) $(HEADERS)
	$(CXX) $(CXXFLAGS) -o $@ $(OBJS)

# 为每个工具创建符号链接
$(TOOLS): $(BASE_EXEC)
	@if [ ! -L $@ ] || [ ! -e $@ ]; then \
		ln -sf $(BASE_EXEC) $@; \
	fi

<<<<<<< HEAD
# 编译源文件
%.o: %.cpp
	$(CXX) $(CXXFLAGS) -c -o $@ $< -g

=======
>>>>>>> 4a3a4718
# 清理编译产物
clean:
	rm -f $(OBJS) $(BASE_EXEC) $(TOOLS)
	rm -rf tests/cases/*/build

# 运行测试
test: all
	python3 grader.py

# 运行特定测试
test_%: all
	@echo "Running test $*..."
	python3 grader.py $*

.PHONY: all clean test check_compiler<|MERGE_RESOLUTION|>--- conflicted
+++ resolved
@@ -1,76 +1,69 @@
-# 1. 现在似乎改了fle.hpp，make tests不会自动识别病编译exec.cpp
-# 2. 编译选项是否应该和原有jyy的一致 -Os -g？
-
-
-CXX = g++
-CXXFLAGS = -std=c++20 -Wall -Wextra -I./include -Os -g
-REQUIRED_CXX_STANDARD = 20
-
-# 源文件
-BASE_SRCS = src/base/main.cpp src/base/cc.cpp src/base/exec.cpp
-STUDENT_SRCS = src/student/ld.cpp src/student/nm.cpp src/student/objdump.cpp src/student/readfle.cpp
-HEADERS = $(shell find include -name '*.h' -o -name '*.hpp')
-
-# 所有源文件
-SRCS = $(BASE_SRCS) $(STUDENT_SRCS)
-
-# 目标文件
-OBJS = $(SRCS:.cpp=.o)
-
-# 基础可执行文件
-BASE_EXEC = fle_base
-
-# 工具名称
-TOOLS = cc ld nm objdump readfle exec
-
-# 检查编译器版本和标准支持
-check_compiler:
-	@echo "Checking compiler configuration..."
-	@echo "Current compiler: $$($(CXX) --version | head -n 1)"
-	@if ! $(CXX) -std=c++$(REQUIRED_CXX_STANDARD) -dM -E - < /dev/null > /dev/null 2>&1; then \
-		echo "Error: $(CXX) does not support C++$(REQUIRED_CXX_STANDARD)"; \
-		exit 1; \
-	fi
-	@echo "Compiler supports C++$(REQUIRED_CXX_STANDARD) ✓"
-	@echo "Compiler check completed"
-	@echo "------------------------"
-
-# 默认目标
-all: check_compiler $(TOOLS)
-
-# 编译源文件
-%.o: %.cpp
-	$(CXX) $(CXXFLAGS) -c -o $@ $< -g
-
-# 先编译基础可执行文件
-$(BASE_EXEC): $(OBJS) $(HEADERS)
-	$(CXX) $(CXXFLAGS) -o $@ $(OBJS)
-
-# 为每个工具创建符号链接
-$(TOOLS): $(BASE_EXEC)
-	@if [ ! -L $@ ] || [ ! -e $@ ]; then \
-		ln -sf $(BASE_EXEC) $@; \
-	fi
-
-<<<<<<< HEAD
-# 编译源文件
-%.o: %.cpp
-	$(CXX) $(CXXFLAGS) -c -o $@ $< -g
-
-=======
->>>>>>> 4a3a4718
-# 清理编译产物
-clean:
-	rm -f $(OBJS) $(BASE_EXEC) $(TOOLS)
-	rm -rf tests/cases/*/build
-
-# 运行测试
-test: all
-	python3 grader.py
-
-# 运行特定测试
-test_%: all
-	@echo "Running test $*..."
-	python3 grader.py $*
-
+# 1. 现在似乎改了fle.hpp，make tests不会自动识别病编译exec.cpp
+# 2. 编译选项是否应该和原有jyy的一致 -Os -g？
+
+
+CXX = g++
+CXXFLAGS = -std=c++20 -Wall -Wextra -I./include -Os -g
+REQUIRED_CXX_STANDARD = 20
+
+# 源文件
+BASE_SRCS = src/base/main.cpp src/base/cc.cpp src/base/exec.cpp
+STUDENT_SRCS = src/student/ld.cpp src/student/nm.cpp src/student/objdump.cpp src/student/readfle.cpp
+HEADERS = $(shell find include -name '*.h' -o -name '*.hpp')
+
+# 所有源文件
+SRCS = $(BASE_SRCS) $(STUDENT_SRCS)
+
+# 目标文件
+OBJS = $(SRCS:.cpp=.o)
+
+# 基础可执行文件
+BASE_EXEC = fle_base
+
+# 工具名称
+TOOLS = cc ld nm objdump readfle exec
+
+# 检查编译器版本和标准支持
+check_compiler:
+	@echo "Checking compiler configuration..."
+	@echo "Current compiler: $$($(CXX) --version | head -n 1)"
+	@if ! $(CXX) -std=c++$(REQUIRED_CXX_STANDARD) -dM -E - < /dev/null > /dev/null 2>&1; then \
+		echo "Error: $(CXX) does not support C++$(REQUIRED_CXX_STANDARD)"; \
+		exit 1; \
+	fi
+	@echo "Compiler supports C++$(REQUIRED_CXX_STANDARD) ✓"
+	@echo "Compiler check completed"
+	@echo "------------------------"
+
+# 默认目标
+all: check_compiler $(TOOLS)
+
+# 编译源文件
+%.o: %.cpp
+	$(CXX) $(CXXFLAGS) -c -o $@ $< -g
+
+# 先编译基础可执行文件
+$(BASE_EXEC): $(OBJS) $(HEADERS)
+	$(CXX) $(CXXFLAGS) -o $@ $(OBJS)
+
+# 为每个工具创建符号链接
+$(TOOLS): $(BASE_EXEC)
+	@if [ ! -L $@ ] || [ ! -e $@ ]; then \
+		ln -sf $(BASE_EXEC) $@; \
+	fi
+
+# 清理编译产物
+clean:
+	rm -f $(OBJS) $(BASE_EXEC) $(TOOLS)
+	rm -rf tests/cases/*/build
+
+# 运行测试
+test: all
+	python3 grader.py
+
+# 运行特定测试
+test_%: all
+	@echo "Running test $*..."
+	python3 grader.py $*
+
 .PHONY: all clean test check_compiler